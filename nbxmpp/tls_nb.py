--- conflicted
+++ resolved
@@ -290,16 +290,6 @@
 
     def _dumpX509(self, cert, stream=sys.stderr):
         try:
-<<<<<<< HEAD
-            print >> stream, "Digest (SHA-2 256):", cert.digest("sha256")
-        except ValueError: # Old OpenSSL version
-            pass
-        print >> stream, "Digest (SHA-1):", cert.digest("sha1")
-        print >> stream, "Serial #:", cert.get_serial_number()
-        print >> stream, "Version:", cert.get_version()
-        print >> stream, "Expired:", ("Yes" if cert.has_expired() else "No")
-        print >> stream, "Subject:"
-=======
             print("Digest (SHA-2 256):" + cert.digest("sha256"), file=stream)
         except ValueError: # Old OpenSSL version
             pass
@@ -309,7 +299,6 @@
         print("Version:" + cert.get_version(), file=stream)
         print("Expired:" + ("Yes" if cert.has_expired() else "No"), file=stream)
         print("Subject:", file=stream)
->>>>>>> 765fdf61
         self._dumpX509Name(cert.get_subject(), stream)
         print("Issuer:", file=stream)
         self._dumpX509Name(cert.get_issuer(), stream)
@@ -383,11 +372,7 @@
             OpenSSL.SSL.OP_SINGLE_DH_USE
         try:
             flags |= OpenSSL.SSL.OP_NO_TICKET
-<<<<<<< HEAD
-        except AttributeError, e:
-=======
         except AttributeError as e:
->>>>>>> 765fdf61
             # py-OpenSSL < 0.9 or old OpenSSL
             flags |= 16384
         
@@ -400,17 +385,10 @@
                 if self.tls_version not in ('1.0', '1.1'):
                     try:
                         flags |= OpenSSL.SSL.OP_NO_TLSv1_1
-<<<<<<< HEAD
-                    except AttributeError, e:
-                        # older py-OpenSSL
-                        flags |= 0x10000000
-        except AttributeError, e:
-=======
                     except AttributeError as e:
                         # older py-OpenSSL
                         flags |= 0x10000000
         except AttributeError as e:
->>>>>>> 765fdf61
             pass # much older py-OpenSSL
  
 
@@ -419,11 +397,7 @@
         try: # Supported only pyOpenSSL >= 0.14
             # Disable session resumption, protection against Triple Handshakes TLS attack
             tcpsock._sslContext.set_session_cache_mode(OpenSSL.SSL.SESS_CACHE_OFF)
-<<<<<<< HEAD
-        except AttributeError, e:
-=======
         except AttributeError as e:
->>>>>>> 765fdf61
             pass
 
         # NonBlockingHTTPBOSH instance has no attribute _owner
