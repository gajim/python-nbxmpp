--- conflicted
+++ resolved
@@ -326,11 +326,7 @@
 
         # ssl variables
         self.ssl_certificate = None
-<<<<<<< HEAD
-        self.ssl_errnum = None
-=======
         self.ssl_errnum = 0
->>>>>>> 765fdf61
 
     # FIXME: transport should not be aware xmpp
     def start_disconnect(self):
@@ -372,17 +368,8 @@
         try:
             self._sock.setblocking(False)
             self._sock.connect((self.server, self.port))
-<<<<<<< HEAD
-        except Exception, exc:
-            if type(exc.args) == tuple:
-                errnum, errstr = exc.args
-            else:
-                errnum = 'unknown'
-                errstr = exc.args
-=======
         except Exception as exc:
             errnum, errstr = exc.errno, exc.strerror
->>>>>>> 765fdf61
 
         if errnum in (errno.EINPROGRESS, errno.EALREADY, errno.EWOULDBLOCK):
             # connecting in progress
