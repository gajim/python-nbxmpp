--- conflicted
+++ resolved
@@ -10,20 +10,11 @@
 Thanks and credits to the xmpppy developers. See: http://xmpppy.sourceforge.net/
 """
 
-<<<<<<< HEAD
-from protocol import *
-import simplexml, protocol, auth_nb, transports_nb, roster_nb
-import dispatcher_nb, features_nb, idlequeue, bosh, tls_nb, proxy_connectors
-from client_nb import NonBlockingClient
-from plugin import PlugIn
-from smacks import Smacks
-=======
 from .protocol import *
 from . import simplexml, protocol, auth_nb, transports_nb, roster_nb
 from . import dispatcher_nb, features_nb, idlequeue, bosh, tls_nb, proxy_connectors
 from .client_nb import NonBlockingClient
 from .plugin import PlugIn
 from .smacks import Smacks
->>>>>>> 765fdf61
 
 __version__ = "0.3.3"