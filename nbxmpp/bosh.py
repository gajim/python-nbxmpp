## bosh.py
##
##
## Copyright (C) 2008 Tomas Karasek <tom.to.the.k@gmail.com>
##
## This file is part of Gajim.
##
## Gajim is free software; you can redistribute it and/or modify
## it under the terms of the GNU General Public License as published
## by the Free Software Foundation; version 3 only.
##
## Gajim is distributed in the hope that it will be useful,
## but WITHOUT ANY WARRANTY; without even the implied warranty of
## MERCHANTABILITY or FITNESS FOR A PARTICULAR PURPOSE.  See the
## GNU General Public License for more details.
##
## You should have received a copy of the GNU General Public License
## along with Gajim.  If not, see <http://www.gnu.org/licenses/>.


import locale
from hashlib import sha1
from .transports_nb import NonBlockingTransport, NonBlockingHTTPBOSH,\
        CONNECTED, CONNECTING, DISCONNECTED, DISCONNECTING,\
        urisplit, DISCONNECT_TIMEOUT_SECONDS
from .protocol import BOSHBody, Protocol, NS_CLIENT
from .simplexml import Node

import logging
log = logging.getLogger('nbxmpp.bosh')

<<<<<<< HEAD
import rndg
=======
from . import rndg
>>>>>>> 765fdf61

KEY_COUNT = 10

# Fake file descriptor - it's used for setting read_timeout in idlequeue for
# BOSH Transport. In TCP-derived transports this is file descriptor of socket.
FAKE_DESCRIPTOR = -1337


class NonBlockingBOSH(NonBlockingTransport):
    def __init__(self, raise_event, on_disconnect, idlequeue, estabilish_tls,
    certs, tls_version, cipher_list, xmpp_server, domain, bosh_dict, proxy_creds):
        NonBlockingTransport.__init__(self, raise_event, on_disconnect,
            idlequeue, estabilish_tls, certs, tls_version, cipher_list)

        self.bosh_sid = None
        if locale.getdefaultlocale()[0]:
            self.bosh_xml_lang = locale.getdefaultlocale()[0].split('_')[0]
        else:
            self.bosh_xml_lang = 'en'

        self.http_version = 'HTTP/1.1'
        self.http_persistent = True
        self.http_pipelining = bosh_dict['bosh_http_pipelining']
        self.bosh_to = domain

        self.route_host, self.route_port = xmpp_server

        self.bosh_wait = bosh_dict['bosh_wait']
        if not self.http_pipelining:
            self.bosh_hold = 1
        else:
            self.bosh_hold = bosh_dict['bosh_hold']
        self.bosh_requests = self.bosh_hold
        self.bosh_uri = bosh_dict['bosh_uri']
        self.bosh_content = bosh_dict['bosh_content']
        self.over_proxy = bosh_dict['bosh_useproxy']
        if estabilish_tls:
            self.bosh_secure = 'true'
        else:
            self.bosh_secure = 'false'
        self.tls_version = tls_version
        self.cipher_list = cipher_list
        self.use_proxy_auth = bosh_dict['useauth']
        self.proxy_creds = proxy_creds
        self.wait_cb_time = None
        self.http_socks = []
        self.stanza_buffer = []
        self.prio_bosh_stanzas = []
        self.current_recv_handler = None
        self.current_recv_socket = None
        self.key_stack = None
        self.ack_checker = None
        self.after_init = False
        self.proxy_dict = {}
        if self.over_proxy and self.estabilish_tls:
            self.proxy_dict['type'] = 'http'
            # with SSL over proxy, we do HTTP CONNECT to proxy to open a channel to
            # BOSH Connection Manager
            host, port = urisplit(self.bosh_uri)[1:3]
            self.proxy_dict['xmpp_server'] = (host, port)
            self.proxy_dict['credentials'] = self.proxy_creds

        # ssl variables
        self.ssl_certificate = None
<<<<<<< HEAD
        self.ssl_errnum = None
=======
        self.ssl_errnum = 0
>>>>>>> 765fdf61


    def connect(self, conn_5tuple, on_connect, on_connect_failure):
        NonBlockingTransport.connect(self, conn_5tuple, on_connect, on_connect_failure)

        global FAKE_DESCRIPTOR
        FAKE_DESCRIPTOR = FAKE_DESCRIPTOR - 1
        self.fd = FAKE_DESCRIPTOR

        self.stanza_buffer = []
        self.prio_bosh_stanzas = []

        self.key_stack = KeyStack(KEY_COUNT)
        self.ack_checker = AckChecker()
        self.after_init = True

        self.http_socks.append(self.get_new_http_socket())
        self._tcp_connecting_started()

        self.http_socks[0].connect(
                conn_5tuple = conn_5tuple,
                on_connect = self._on_connect,
                on_connect_failure = self._on_connect_failure)

    def _on_connect(self):
        self.peerhost = self.http_socks[0].peerhost
        self.ssl_lib = self.http_socks[0].ssl_lib
        NonBlockingTransport._on_connect(self)



    def set_timeout(self, timeout):
        if self.get_state() != DISCONNECTED and self.fd != -1:
            NonBlockingTransport.set_timeout(self, timeout)
        else:
            log.warning('set_timeout: TIMEOUT NOT SET: state is %s, fd is %s' % (self.get_state(), self.fd))

    def on_http_request_possible(self):
        """
        Called when HTTP request it's possible to send a HTTP request. It can be when
        socket is connected or when HTTP response arrived

        There should be always one pending request to BOSH CM.
        """
        log.debug('on_http_req possible, state:\n%s' % self.get_current_state())
        if self.get_state()==DISCONNECTED: return

        #Hack for making the non-secure warning dialog work
        if self._owner.got_features:
            if (hasattr(self._owner, 'NonBlockingNonSASL') or hasattr(self._owner, 'SASL')):
                self.send_BOSH(None)
            else:
                # If we already got features and no auth module was plugged yet, we are
                # probably waiting for confirmation of the "not-secure-connection" dialog.
                # We don't send HTTP request in that case.
                # see http://lists.jabber.ru/pipermail/ejabberd/2008-August/004027.html
                return
        else:
            self.send_BOSH(None)



    def get_socket_in(self, state):
        """
        Get sockets in desired state
        """
        for s in self.http_socks:
            if s.get_state()==state: return s
        return None


    def get_free_socket(self):
        """
        Select and returns socket eligible for sending a data to
        """
        if self.http_pipelining:
            return self.get_socket_in(CONNECTED)
        else:
            last_recv_time, tmpsock = 0, None
            for s in self.http_socks:
                # we're interested only in CONNECTED socket with no requests pending
                if s.get_state()==CONNECTED and s.pending_requests==0:
                    # if there's more of them, we want the one with the least recent data receive
                    # (lowest last_recv_time)
                    if (last_recv_time==0) or (s.last_recv_time < last_recv_time):
                        last_recv_time = s.last_recv_time
                        tmpsock = s
            if tmpsock:
                return tmpsock
            else:
                return None


    def send_BOSH(self, payload):
        """
        Tries to send a stanza in payload by appeding it to a buffer and plugging a
        free socket for writing.
        """
        total_pending_reqs = sum([s.pending_requests for s in self.http_socks])

        # when called after HTTP response (Payload=None) and when there are already
        # some pending requests and no data to send, or when the socket is
        # disconnected, we do nothing
        if payload is None and \
                total_pending_reqs > 0 and \
                self.stanza_buffer == [] and \
                self.prio_bosh_stanzas == [] or \
                self.get_state()==DISCONNECTED:
            return

        # Add xmlns to stanza to help ejabberd server
        if payload and isinstance(payload, Protocol):
            if not payload.getNamespace():
                payload.setNamespace(NS_CLIENT)

        # now the payload is put to buffer and will be sent at some point
        self.append_stanza(payload)

        # if we're about to make more requests than allowed, we don't send - stanzas will be
        # sent after HTTP response from CM, exception is when we're disconnecting - then we
        # send anyway
        if total_pending_reqs >= self.bosh_requests and self.get_state()!=DISCONNECTING:
            log.warning('attemp to make more requests than allowed by Connection Manager:\n%s' %
                    self.get_current_state())
            return

        # when there's free CONNECTED socket, we plug it for write and the data will
        # be sent when write is possible
        if self.get_free_socket():
            self.plug_socket()
            return

        # if there is a connecting socket, we just wait for when it connects,
        # payload will be sent in a sec when the socket connects
        if self.get_socket_in(CONNECTING): return

        # being here means there are either DISCONNECTED sockets or all sockets are
        # CONNECTED with too many pending requests
        s = self.get_socket_in(DISCONNECTED)

        # if we have DISCONNECTED socket, lets connect it and plug for send
        if s:
            self.connect_and_flush(s)
        else:
            # otherwise create and connect a new one
            ss = self.get_new_http_socket()
            self.http_socks.append(ss)
            self.connect_and_flush(ss)
        return

    def plug_socket(self):
        stanza = None
        s = self.get_free_socket()
        if s:
            s._plug_idle(writable=True, readable=True)
        else:
            log.error('=====!!!!!!!!====> Couldn\'t get free socket in plug_socket())')

    def build_stanza(self, socket):
        """
        Build a BOSH body tag from data in buffers and adds key, rid and ack
        attributes to it

        This method is called from _do_send() of underlying transport. This is to
        ensure rid and keys will be processed in correct order. If I generate
        them before     plugging a socket for write (and did it for two sockets/HTTP
        connections) in parallel, they might be sent in wrong order, which
        results in violating the BOSH session and server-side disconnect.
        """
        if self.prio_bosh_stanzas:
            stanza, add_payload = self.prio_bosh_stanzas.pop(0)
            if add_payload:
                stanza.setPayload(self.stanza_buffer)
                self.stanza_buffer = []
        else:
            stanza = self.boshify_stanzas(self.stanza_buffer)
            self.stanza_buffer = []

        stanza = self.ack_checker.backup_stanza(stanza, socket)

        key, newkey = self.key_stack.get()
        if key:
            stanza.setAttr('key', key)
        if newkey:
            stanza.setAttr('newkey', newkey)


        log.info('sending msg with rid=%s to sock %s' % (stanza.getAttr('rid'), id(socket)))
        self.renew_bosh_wait_timeout(self.bosh_wait + 3)
        return stanza


    def on_bosh_wait_timeout(self):
        log.error('Connection Manager didn\'t respond within %s + 3 seconds --> forcing disconnect' % self.bosh_wait)
        self.disconnect()


    def renew_bosh_wait_timeout(self, timeout):
        if self.wait_cb_time is not None:
            self.remove_bosh_wait_timeout()
        sched_time = self.idlequeue.set_alarm(self.on_bosh_wait_timeout, timeout)
        self.wait_cb_time = sched_time

    def remove_bosh_wait_timeout(self):
        self.idlequeue.remove_alarm(
                        self.on_bosh_wait_timeout,
                        self.wait_cb_time)

    def on_persistent_fallback(self, socket):
        """
        Called from underlying transport when server closes TCP connection

        :param socket: disconnected transport object
        """
        if socket.http_persistent:
            log.warning('Fallback to nonpersistent HTTP (no pipelining as well)')
            socket.http_persistent = False
            self.http_persistent = False
            self.http_pipelining = False
            socket.disconnect(do_callback=False)
            self.connect_and_flush(socket)
        else:
            socket.disconnect()



    def handle_body_attrs(self, stanza_attrs):
        """
        Called for each incoming body stanza from dispatcher. Checks body
        attributes.
        """
        self.remove_bosh_wait_timeout()

        if self.after_init:
            if 'sid' in stanza_attrs:
                # session ID should be only in init response
                self.bosh_sid = stanza_attrs['sid']

            if 'requests' in stanza_attrs:
                self.bosh_requests = int(stanza_attrs['requests'])

            if 'wait' in stanza_attrs:
                self.bosh_wait = int(stanza_attrs['wait'])
            self.after_init = False

        ack = None
        if 'ack' in stanza_attrs:
            ack = stanza_attrs['ack']
        self.ack_checker.process_incoming_ack(ack=ack,
                socket=self.current_recv_socket)

        if 'type' in stanza_attrs:
            if stanza_attrs['type'] in ['terminate', 'terminal']:
                condition = 'n/a'
                if 'condition' in stanza_attrs:
                    condition = stanza_attrs['condition']
                if condition == 'n/a':
                    log.info('Received sesion-ending terminating stanza')
                else:
                    log.error('Received terminating stanza: %s - %s' % (condition,
                            bosh_errors[condition]))
                self.disconnect()
                return

            if stanza_attrs['type'] == 'error':
                # recoverable error
                pass
        return


    def append_stanza(self, stanza):
        """
        Append stanza to a buffer to send
        """
        if stanza:
            if isinstance(stanza, tuple):
                # stanza is tuple of BOSH stanza and bool value for whether to add payload
                self.prio_bosh_stanzas.append(stanza)
            else:
                # stanza is XMPP stanza. Will be boshified before send.
                self.stanza_buffer.append(stanza)


    def send(self, stanza, now=False):
        self.send_BOSH(stanza)



    def get_current_state(self):
        t = '------ SOCKET_ID\tSOCKET_STATE\tPENDING_REQS\n'
        for s in self.http_socks:
            t = '%s------ %s\t%s\t%s\n' % (t, id(s), s.get_state(), s.pending_requests)
        t = '%s------ prio stanzas: %s, queued XMPP stanzas: %s, not_acked stanzas: %s' \
                % (t, self.prio_bosh_stanzas, self.stanza_buffer,
                self.ack_checker.get_not_acked_rids())
        return t


    def connect_and_flush(self, socket):
        socket.connect(
                conn_5tuple = self.conn_5tuple,
                on_connect = self.on_http_request_possible,
                on_connect_failure = self.disconnect)


    def boshify_stanzas(self, stanzas=[], body_attrs=None):
        """
        Wraps zero to many stanzas by body tag with xmlns and sid
        """
        log.debug('boshify_staza - type is: %s, stanza is %s' % (type(stanzas), stanzas))
        tag = BOSHBody(attrs={'sid': self.bosh_sid})
        tag.setPayload(stanzas)
        return tag


    def send_init(self, after_SASL=False):
        if after_SASL:
            t = BOSHBody(
                    attrs={ 'to': self.bosh_to,
                            'sid': self.bosh_sid,
                            'xml:lang': self.bosh_xml_lang,
                            'xmpp:restart': 'true',
                            'secure': self.bosh_secure,
                            'xmlns:xmpp': 'urn:xmpp:xbosh'})
        else:
            t = BOSHBody(
                attrs={ 'content': self.bosh_content,
                    'hold': str(self.bosh_hold),
                    'route': 'xmpp:%s:%s' % (self.route_host, self.route_port),
                    'to': self.bosh_to,
                    'wait': str(self.bosh_wait),
                    'xml:lang': self.bosh_xml_lang,
                    'xmpp:version': '1.0',
                    'ver': '1.6',
                    'xmlns:xmpp': 'urn:xmpp:xbosh'})
        self.send_BOSH((t, True))

    def start_disconnect(self):
        NonBlockingTransport.start_disconnect(self)
        self.renew_bosh_wait_timeout(DISCONNECT_TIMEOUT_SECONDS)
        self.send_BOSH(
                (BOSHBody(attrs={'sid': self.bosh_sid, 'type': 'terminate'}), True))


    def get_new_http_socket(self):
        http_dict = {'http_uri': self.bosh_uri,
                'http_version': self.http_version,
                'http_persistent': self.http_persistent,
                'add_proxy_headers': self.over_proxy and not self.estabilish_tls}
        if self.use_proxy_auth:
            http_dict['proxy_user'], http_dict['proxy_pass'] = self.proxy_creds

        s = NonBlockingHTTPBOSH(
                raise_event=self.raise_event,
                on_disconnect=self.disconnect,
                idlequeue = self.idlequeue,
                estabilish_tls = self.estabilish_tls,
                tls_version = self.tls_version,
                cipher_list = self.cipher_list,
                certs = self.certs,
                on_http_request_possible = self.on_http_request_possible,
                http_dict = http_dict,
                proxy_dict = self.proxy_dict,
                on_persistent_fallback = self.on_persistent_fallback)

        s.onreceive(self.on_received_http)
        s.set_stanza_build_cb(self.build_stanza)
        return s


    def onreceive(self, recv_handler):
        if recv_handler is None:
            recv_handler = self._owner.Dispatcher.ProcessNonBlocking
        self.current_recv_handler = recv_handler


    def on_received_http(self, data, socket):
        self.current_recv_socket = socket
        self.current_recv_handler(data)


    def disconnect(self, do_callback=True):
        self.remove_bosh_wait_timeout()
        if self.get_state() == DISCONNECTED: return
        self.fd = -1
        for s in self.http_socks:
            s.disconnect(do_callback=False)
        NonBlockingTransport.disconnect(self, do_callback)


def get_rand_number():
    # with 50-bit random initial rid, session would have to go up
    # to 7881299347898368 messages to raise rid over 2**53
    # (see http://www.xmpp.org/extensions/xep-0124.html#rids)
    # it's also used for sequence key initialization
    return rndg.getrandbits(50)



class AckChecker():
    """
    Class for generating rids and generating and checking acknowledgements in
    BOSH messages
    """
    def __init__(self):
        self.rid = get_rand_number()
        self.ack = 1
        self.last_rids = {}
        self.not_acked = []


    def get_not_acked_rids(self): return [rid for rid, st in self.not_acked]

    def backup_stanza(self, stanza, socket):
        socket.pending_requests += 1
        rid = self.get_rid()
        self.not_acked.append((rid, stanza))
        stanza.setAttr('rid', str(rid))
        self.last_rids[socket]=rid

        if self.rid != self.ack + 1:
            stanza.setAttr('ack', str(self.ack))
        return stanza

    def process_incoming_ack(self, socket, ack=None):
        socket.pending_requests -= 1
        if ack:
            ack = int(ack)
        else:
            ack = self.last_rids[socket]

        i = len([rid for rid, st in self.not_acked if ack >= rid])
        self.not_acked = self.not_acked[i:]

        self.ack = ack


    def get_rid(self):
        self.rid = self.rid + 1
        return self.rid





class KeyStack():
    """
    Class implementing key sequences for BOSH messages
    """
    def __init__(self, count):
        self.count = count
        self.keys = []
        self.reset()
        self.first_call = True

    def reset(self):
        seed = str(get_rand_number())
        self.keys = [sha1(seed).hexdigest()]
        for i in range(self.count-1):
            curr_seed = self.keys[i]
            self.keys.append(sha1(curr_seed).hexdigest())

    def get(self):
        if self.first_call:
            self.first_call = False
            return (None, self.keys.pop())

        if len(self.keys)>1:
            return (self.keys.pop(), None)
        else:
            last_key = self.keys.pop()
            self.reset()
            new_key = self.keys.pop()
            return (last_key, new_key)

# http://www.xmpp.org/extensions/xep-0124.html#errorstatus-terminal
bosh_errors = {
        'n/a': 'none or unknown condition in terminating body stanza',
        'bad-request': 'The format of an HTTP header or binding element received from the client is unacceptable (e.g., syntax error), or Script Syntax is not supported.',
        'host-gone': 'The target domain specified in the "to" attribute or the target host or port specified in the "route" attribute is no longer serviced by the connection manager.',
        'host-unknown': 'The target domain specified in the "to" attribute or the target host or port specified in the "route" attribute is unknown to the connection manager.',
        'improper-addressing': 'The initialization element lacks a "to" or "route" attribute (or the attribute has no value) but the connection manager requires one.',
        'internal-server-error': 'The connection manager has experienced an internal error that prevents it from servicing the request.',
        'item-not-found': '(1) "sid" is not valid, (2) "stream" is not valid, (3) "rid" is larger than the upper limit of the expected window, (4) connection manager is unable to resend response, (5) "key" sequence is invalid',
        'other-request': 'Another request being processed at the same time as this request caused the session to terminate.',
        'policy-violation': 'The client has broken the session rules (polling too frequently, requesting too frequently, too many simultaneous requests).',
        'remote-connection-failed': 'The connection manager was unable to connect to, or unable to connect securely to, or has lost its connection to, the server.',
        'remote-stream-error': 'Encapsulates an error in the protocol being transported.',
        'see-other-uri': 'The connection manager does not operate at this URI (e.g., the connection manager accepts only SSL or TLS connections at some https: URI rather than the http: URI requested by the client). The client may try POSTing to the URI in the content of the <uri/> child element.',
        'system-shutdown': 'The connection manager is being shut down. All active HTTP sessions are being terminated. No new sessions can be created.',
        'undefined-condition': 'The error is not one of those defined herein; the connection manager SHOULD include application-specific information in the content of the <body/> wrapper.'
}<|MERGE_RESOLUTION|>--- conflicted
+++ resolved
@@ -29,11 +29,7 @@
 import logging
 log = logging.getLogger('nbxmpp.bosh')
 
-<<<<<<< HEAD
-import rndg
-=======
 from . import rndg
->>>>>>> 765fdf61
 
 KEY_COUNT = 10
 
@@ -98,11 +94,7 @@
 
         # ssl variables
         self.ssl_certificate = None
-<<<<<<< HEAD
-        self.ssl_errnum = None
-=======
         self.ssl_errnum = 0
->>>>>>> 765fdf61
 
 
     def connect(self, conn_5tuple, on_connect, on_connect_failure):
